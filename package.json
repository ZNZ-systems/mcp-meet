--- conflicted
+++ resolved
@@ -49,13 +49,8 @@
   "dependencies": {
     "@modelcontextprotocol/sdk": "^1.19.0",
     "date-fns": "^4.1.0",
-<<<<<<< HEAD
     "dotenv": "^17.2.3",
-    "googleapis": "^139.0.0",
-=======
-    "dotenv": "^16.4.5",
     "googleapis": "^161.0.0",
->>>>>>> 52715f51
     "open": "^10.2.0",
     "zod": "^4.1.12"
   },
